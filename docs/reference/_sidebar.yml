website:
  sidebar:
    - title: Reference
      style: docked
      collapse-level: 2
      contents:
<<<<<<< HEAD
      - section: scanning
        href: reference/scanning.qmd
        contents:
        - text: scan
          href: reference/scanning.qmd#scan
        - text: scan_resume
          href: reference/scanning.qmd#scan_resume
        - text: scan_complete
          href: reference/scanning.qmd#scan_complete
        - text: project
          href: reference/scanning.qmd#project
        - text: ProjectConfig
          href: reference/scanning.qmd#projectconfig
        - text: scanjob
          href: reference/scanning.qmd#scanjob
        - text: ScanJob
          href: reference/scanning.qmd#scanjob
        - text: ScanJobConfig
          href: reference/scanning.qmd#scanjobconfig
        - text: ScannerSpec
          href: reference/scanning.qmd#scannerspec
        - text: ScannerWork
          href: reference/scanning.qmd#scannerwork
        - text: Worklist
          href: reference/scanning.qmd#worklist
        - text: Status
          href: reference/scanning.qmd#status
        - text: ScanOptions
          href: reference/scanning.qmd#scanoptions
        - text: ScanRevision
          href: reference/scanning.qmd#scanrevision
        - text: ScanTranscripts
          href: reference/scanning.qmd#scantranscripts
        - text: TranscriptField
          href: reference/scanning.qmd#transcriptfield
      - section: results
        href: reference/results.qmd
        contents:
        - text: scan_list
          href: reference/results.qmd#scan_list
        - text: scan_status
          href: reference/results.qmd#scan_status
        - text: Status
          href: reference/results.qmd#status
        - text: Summary
          href: reference/results.qmd#summary
        - text: scan_results_df
          href: reference/results.qmd#scan_results_df
        - text: ScanResultsDF
          href: reference/results.qmd#scanresultsdf
        - text: scan_results_arrow
          href: reference/results.qmd#scan_results_arrow
        - text: ScanResultsArrow
          href: reference/results.qmd#scanresultsarrow
        - text: validation_set
          href: reference/results.qmd#validation_set
        - text: ValidationSet
          href: reference/results.qmd#validationset
        - text: ValidationCase
          href: reference/results.qmd#validationcase
        - text: ValidationPredicate
          href: reference/results.qmd#validationpredicate
      - section: transcript
        href: reference/transcript.qmd
        contents:
        - text: transcripts_from
          href: reference/transcript.qmd#transcripts_from
        - text: Transcript
          href: reference/transcript.qmd#transcript
        - text: Transcripts
          href: reference/transcript.qmd#transcripts
        - text: TranscriptsReader
          href: reference/transcript.qmd#transcriptsreader
        - text: transcripts_db
          href: reference/transcript.qmd#transcripts_db
        - text: TranscriptsDB
          href: reference/transcript.qmd#transcriptsdb
        - text: TranscriptsSource
          href: reference/transcript.qmd#transcriptssource
        - text: Column
          href: reference/transcript.qmd#column
        - text: Condition
          href: reference/transcript.qmd#condition
        - text: Columns
          href: reference/transcript.qmd#columns
        - text: columns
          href: reference/transcript.qmd#columns
        - text: LogColumns
          href: reference/transcript.qmd#logcolumns
        - text: log_columns
          href: reference/transcript.qmd#log_columns
      - section: scanner
        href: reference/scanner.qmd
        contents:
        - text: Scanner
          href: reference/scanner.qmd#scanner
        - text: ScannerInput
          href: reference/scanner.qmd#scannerinput
        - text: Result
          href: reference/scanner.qmd#result
        - text: Reference
          href: reference/scanner.qmd#reference
        - text: Error
          href: reference/scanner.qmd#error
        - text: Loader
          href: reference/scanner.qmd#loader
        - text: llm_scanner
          href: reference/scanner.qmd#llm_scanner
        - text: grep_scanner
          href: reference/scanner.qmd#grep_scanner
        - text: AnswerMultiLabel
          href: reference/scanner.qmd#answermultilabel
        - text: AnswerStructured
          href: reference/scanner.qmd#answerstructured
        - text: messages_as_str
          href: reference/scanner.qmd#messages_as_str
        - text: MessageFormatOptions
          href: reference/scanner.qmd#messageformatoptions
        - text: MessagesPreprocessor
          href: reference/scanner.qmd#messagespreprocessor
        - text: MessageType
          href: reference/scanner.qmd#messagetype
        - text: EventType
          href: reference/scanner.qmd#eventtype
        - text: RefusalError
          href: reference/scanner.qmd#refusalerror
        - text: scanner
          href: reference/scanner.qmd#scanner
        - text: loader
          href: reference/scanner.qmd#loader
        - text: as_scorer
          href: reference/scanner.qmd#as_scorer
      - section: async
        href: reference/async.qmd
        contents:
        - text: scan_async
          href: reference/async.qmd#scan_async
        - text: scan_resume_async
          href: reference/async.qmd#scan_resume_async
        - text: scan_complete_async
          href: reference/async.qmd#scan_complete_async
        - text: scan_list_async
          href: reference/async.qmd#scan_list_async
        - text: scan_status_async
          href: reference/async.qmd#scan_status_async
        - text: scan_results_df_async
          href: reference/async.qmd#scan_results_df_async
        - text: scan_results_arrow_async
          href: reference/async.qmd#scan_results_arrow_async
    - section: Scout CLI
      href: reference/scout_scan.qmd
      contents:
      - text: scout scan
        href: reference/scout_scan.qmd
      - text: scout view
        href: reference/scout_view.qmd
      - text: scout trace
        href: reference/scout_trace.qmd
      - text: scout db
        href: reference/scout_db.qmd
=======
        - reference/index.qmd
        - section: Python API
          href: reference/scanning.qmd
          contents:
            - section: scanning
              href: reference/scanning.qmd
              contents:
                - text: scan
                  href: reference/scanning.qmd#scan
                - text: scan_resume
                  href: reference/scanning.qmd#scan_resume
                - text: scan_complete
                  href: reference/scanning.qmd#scan_complete
                - text: scanjob
                  href: reference/scanning.qmd#scanjob
                - text: ScanJob
                  href: reference/scanning.qmd#scanjob
                - text: ScanJobConfig
                  href: reference/scanning.qmd#scanjobconfig
                - text: ScannerSpec
                  href: reference/scanning.qmd#scannerspec
                - text: ScannerWork
                  href: reference/scanning.qmd#scannerwork
                - text: Worklist
                  href: reference/scanning.qmd#worklist
                - text: Status
                  href: reference/scanning.qmd#status
                - text: ScanOptions
                  href: reference/scanning.qmd#scanoptions
                - text: ScanRevision
                  href: reference/scanning.qmd#scanrevision
                - text: ScanTranscripts
                  href: reference/scanning.qmd#scantranscripts
                - text: TranscriptField
                  href: reference/scanning.qmd#transcriptfield
            - section: results
              href: reference/results.qmd
              contents:
                - text: scan_list
                  href: reference/results.qmd#scan_list
                - text: scan_status
                  href: reference/results.qmd#scan_status
                - text: Status
                  href: reference/results.qmd#status
                - text: Summary
                  href: reference/results.qmd#summary
                - text: scan_results_df
                  href: reference/results.qmd#scan_results_df
                - text: ScanResultsDF
                  href: reference/results.qmd#scanresultsdf
                - text: scan_results_arrow
                  href: reference/results.qmd#scan_results_arrow
                - text: ScanResultsArrow
                  href: reference/results.qmd#scanresultsarrow
                - text: validation_set
                  href: reference/results.qmd#validation_set
                - text: ValidationSet
                  href: reference/results.qmd#validationset
                - text: ValidationCase
                  href: reference/results.qmd#validationcase
                - text: ValidationPredicate
                  href: reference/results.qmd#validationpredicate
            - section: transcript
              href: reference/transcript.qmd
              contents:
                - text: transcripts_from
                  href: reference/transcript.qmd#transcripts_from
                - text: Transcript
                  href: reference/transcript.qmd#transcript
                - text: Transcripts
                  href: reference/transcript.qmd#transcripts
                - text: TranscriptsReader
                  href: reference/transcript.qmd#transcriptsreader
                - text: transcripts_db
                  href: reference/transcript.qmd#transcripts_db
                - text: TranscriptsDB
                  href: reference/transcript.qmd#transcriptsdb
                - text: Column
                  href: reference/transcript.qmd#column
                - text: Condition
                  href: reference/transcript.qmd#condition
                - text: Columns
                  href: reference/transcript.qmd#columns
                - text: columns
                  href: reference/transcript.qmd#columns
                - text: LogColumns
                  href: reference/transcript.qmd#logcolumns
                - text: log_columns
                  href: reference/transcript.qmd#log_columns
            - section: scanner
              href: reference/scanner.qmd
              contents:
                - text: Scanner
                  href: reference/scanner.qmd#scanner
                - text: ScannerInput
                  href: reference/scanner.qmd#scannerinput
                - text: Result
                  href: reference/scanner.qmd#result
                - text: Reference
                  href: reference/scanner.qmd#reference
                - text: Error
                  href: reference/scanner.qmd#error
                - text: Loader
                  href: reference/scanner.qmd#loader
                - text: llm_scanner
                  href: reference/scanner.qmd#llm_scanner
                - text: AnswerMultiLabel
                  href: reference/scanner.qmd#answermultilabel
                - text: messages_as_str
                  href: reference/scanner.qmd#messages_as_str
                - text: MessageFormatOptions
                  href: reference/scanner.qmd#messageformatoptions
                - text: MessagesPreprocessor
                  href: reference/scanner.qmd#messagespreprocessor
                - text: MessageType
                  href: reference/scanner.qmd#messagetype
                - text: EventType
                  href: reference/scanner.qmd#eventtype
                - text: RefusalError
                  href: reference/scanner.qmd#refusalerror
                - text: scanner
                  href: reference/scanner.qmd#scanner
                - text: loader
                  href: reference/scanner.qmd#loader
                - text: as_scorer
                  href: reference/scanner.qmd#as_scorer
            - section: async
              href: reference/async.qmd
              contents:
                - text: scan_async
                  href: reference/async.qmd#scan_async
                - text: scan_resume_async
                  href: reference/async.qmd#scan_resume_async
                - text: scan_complete_async
                  href: reference/async.qmd#scan_complete_async
                - text: scan_list_async
                  href: reference/async.qmd#scan_list_async
                - text: scan_status_async
                  href: reference/async.qmd#scan_status_async
                - text: scan_results_df_async
                  href: reference/async.qmd#scan_results_df_async
                - text: scan_results_arrow_async
                  href: reference/async.qmd#scan_results_arrow_async
        - section: Scout CLI
          href: reference/scout_scan.qmd
          contents:
            - text: scout scan
              href: reference/scout_scan.qmd
            - text: scout view
              href: reference/scout_view.qmd
            - text: scout trace
              href: reference/scout_trace.qmd
            - text: scout db
              href: reference/scout_db.qmd
>>>>>>> 287dd8f6
<|MERGE_RESOLUTION|>--- conflicted
+++ resolved
@@ -4,168 +4,6 @@
       style: docked
       collapse-level: 2
       contents:
-<<<<<<< HEAD
-      - section: scanning
-        href: reference/scanning.qmd
-        contents:
-        - text: scan
-          href: reference/scanning.qmd#scan
-        - text: scan_resume
-          href: reference/scanning.qmd#scan_resume
-        - text: scan_complete
-          href: reference/scanning.qmd#scan_complete
-        - text: project
-          href: reference/scanning.qmd#project
-        - text: ProjectConfig
-          href: reference/scanning.qmd#projectconfig
-        - text: scanjob
-          href: reference/scanning.qmd#scanjob
-        - text: ScanJob
-          href: reference/scanning.qmd#scanjob
-        - text: ScanJobConfig
-          href: reference/scanning.qmd#scanjobconfig
-        - text: ScannerSpec
-          href: reference/scanning.qmd#scannerspec
-        - text: ScannerWork
-          href: reference/scanning.qmd#scannerwork
-        - text: Worklist
-          href: reference/scanning.qmd#worklist
-        - text: Status
-          href: reference/scanning.qmd#status
-        - text: ScanOptions
-          href: reference/scanning.qmd#scanoptions
-        - text: ScanRevision
-          href: reference/scanning.qmd#scanrevision
-        - text: ScanTranscripts
-          href: reference/scanning.qmd#scantranscripts
-        - text: TranscriptField
-          href: reference/scanning.qmd#transcriptfield
-      - section: results
-        href: reference/results.qmd
-        contents:
-        - text: scan_list
-          href: reference/results.qmd#scan_list
-        - text: scan_status
-          href: reference/results.qmd#scan_status
-        - text: Status
-          href: reference/results.qmd#status
-        - text: Summary
-          href: reference/results.qmd#summary
-        - text: scan_results_df
-          href: reference/results.qmd#scan_results_df
-        - text: ScanResultsDF
-          href: reference/results.qmd#scanresultsdf
-        - text: scan_results_arrow
-          href: reference/results.qmd#scan_results_arrow
-        - text: ScanResultsArrow
-          href: reference/results.qmd#scanresultsarrow
-        - text: validation_set
-          href: reference/results.qmd#validation_set
-        - text: ValidationSet
-          href: reference/results.qmd#validationset
-        - text: ValidationCase
-          href: reference/results.qmd#validationcase
-        - text: ValidationPredicate
-          href: reference/results.qmd#validationpredicate
-      - section: transcript
-        href: reference/transcript.qmd
-        contents:
-        - text: transcripts_from
-          href: reference/transcript.qmd#transcripts_from
-        - text: Transcript
-          href: reference/transcript.qmd#transcript
-        - text: Transcripts
-          href: reference/transcript.qmd#transcripts
-        - text: TranscriptsReader
-          href: reference/transcript.qmd#transcriptsreader
-        - text: transcripts_db
-          href: reference/transcript.qmd#transcripts_db
-        - text: TranscriptsDB
-          href: reference/transcript.qmd#transcriptsdb
-        - text: TranscriptsSource
-          href: reference/transcript.qmd#transcriptssource
-        - text: Column
-          href: reference/transcript.qmd#column
-        - text: Condition
-          href: reference/transcript.qmd#condition
-        - text: Columns
-          href: reference/transcript.qmd#columns
-        - text: columns
-          href: reference/transcript.qmd#columns
-        - text: LogColumns
-          href: reference/transcript.qmd#logcolumns
-        - text: log_columns
-          href: reference/transcript.qmd#log_columns
-      - section: scanner
-        href: reference/scanner.qmd
-        contents:
-        - text: Scanner
-          href: reference/scanner.qmd#scanner
-        - text: ScannerInput
-          href: reference/scanner.qmd#scannerinput
-        - text: Result
-          href: reference/scanner.qmd#result
-        - text: Reference
-          href: reference/scanner.qmd#reference
-        - text: Error
-          href: reference/scanner.qmd#error
-        - text: Loader
-          href: reference/scanner.qmd#loader
-        - text: llm_scanner
-          href: reference/scanner.qmd#llm_scanner
-        - text: grep_scanner
-          href: reference/scanner.qmd#grep_scanner
-        - text: AnswerMultiLabel
-          href: reference/scanner.qmd#answermultilabel
-        - text: AnswerStructured
-          href: reference/scanner.qmd#answerstructured
-        - text: messages_as_str
-          href: reference/scanner.qmd#messages_as_str
-        - text: MessageFormatOptions
-          href: reference/scanner.qmd#messageformatoptions
-        - text: MessagesPreprocessor
-          href: reference/scanner.qmd#messagespreprocessor
-        - text: MessageType
-          href: reference/scanner.qmd#messagetype
-        - text: EventType
-          href: reference/scanner.qmd#eventtype
-        - text: RefusalError
-          href: reference/scanner.qmd#refusalerror
-        - text: scanner
-          href: reference/scanner.qmd#scanner
-        - text: loader
-          href: reference/scanner.qmd#loader
-        - text: as_scorer
-          href: reference/scanner.qmd#as_scorer
-      - section: async
-        href: reference/async.qmd
-        contents:
-        - text: scan_async
-          href: reference/async.qmd#scan_async
-        - text: scan_resume_async
-          href: reference/async.qmd#scan_resume_async
-        - text: scan_complete_async
-          href: reference/async.qmd#scan_complete_async
-        - text: scan_list_async
-          href: reference/async.qmd#scan_list_async
-        - text: scan_status_async
-          href: reference/async.qmd#scan_status_async
-        - text: scan_results_df_async
-          href: reference/async.qmd#scan_results_df_async
-        - text: scan_results_arrow_async
-          href: reference/async.qmd#scan_results_arrow_async
-    - section: Scout CLI
-      href: reference/scout_scan.qmd
-      contents:
-      - text: scout scan
-        href: reference/scout_scan.qmd
-      - text: scout view
-        href: reference/scout_view.qmd
-      - text: scout trace
-        href: reference/scout_trace.qmd
-      - text: scout db
-        href: reference/scout_db.qmd
-=======
         - reference/index.qmd
         - section: Python API
           href: reference/scanning.qmd
@@ -319,5 +157,4 @@
             - text: scout trace
               href: reference/scout_trace.qmd
             - text: scout db
-              href: reference/scout_db.qmd
->>>>>>> 287dd8f6
+              href: reference/scout_db.qmd