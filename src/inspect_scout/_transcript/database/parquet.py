--- conflicted
+++ resolved
@@ -8,11 +8,7 @@
 from datetime import datetime, timezone
 from logging import getLogger
 from pathlib import Path
-<<<<<<< HEAD
 from typing import Any, AsyncIterable, AsyncIterator, Callable, Iterable, cast
-=======
-from typing import Any, AsyncIterable, AsyncIterator, Iterable
->>>>>>> d60cefee
 
 import duckdb
 import pandas as pd
