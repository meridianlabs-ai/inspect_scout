--- conflicted
+++ resolved
@@ -678,10 +678,6 @@
   '@popperjs/core@2.11.8':
     resolution: {integrity: sha512-P1st0aksCrn9sGZhp8GMYwBnQsbvAWsZAX44oXNNvLHGqAOcoVxmjZiohstwQ7SqKnbR47akdNi+uleWD8+g6A==}
 
-<<<<<<< HEAD
-  '@rolldown/pluginutils@1.0.0-beta.53':
-    resolution: {integrity: sha512-vENRlFU4YbrwVqNDZ7fLvy+JR1CRkyr01jhSiDpE1u6py3OMzQfztQU2jxykW3ALNxO4kSlqIDeYyD0Y9RcQeQ==}
-=======
   '@redocly/ajv@8.17.1':
     resolution: {integrity: sha512-EDtsGZS964mf9zAUXAl9Ew16eYbeyAFWhsPr0fX6oaJxgd8rApYlPBf0joyhnUHz88WxrigyFtTaqqzXNzPgqw==}
 
@@ -692,9 +688,8 @@
     resolution: {integrity: sha512-2+O+riuIUgVSuLl3Lyh5AplWZyVMNuG2F98/o6NrutKJfW4/GTZdPpZlIphS0HGgcOHgmWcCSHj+dWFlZaGSHw==}
     engines: {node: '>=18.17.0', npm: '>=9.5.0'}
 
-  '@rolldown/pluginutils@1.0.0-beta.43':
-    resolution: {integrity: sha512-5Uxg7fQUCmfhax7FJke2+8B6cqgeUJUD9o2uXIKXhD+mG0mL6NObmVoi9wXEU1tY89mZKgAYA6fTbftx3q2ZPQ==}
->>>>>>> 83f38e2c
+  '@rolldown/pluginutils@1.0.0-beta.53':
+    resolution: {integrity: sha512-vENRlFU4YbrwVqNDZ7fLvy+JR1CRkyr01jhSiDpE1u6py3OMzQfztQU2jxykW3ALNxO4kSlqIDeYyD0Y9RcQeQ==}
 
   '@rollup/pluginutils@5.3.0':
     resolution: {integrity: sha512-5EdhGZtnu3V88ces7s53hhfK5KSASnJZv8Lulpc04cWO3REESroJXg73DFsOmgbU2BhwV0E20bu2IDZb3VKW4Q==}
@@ -1905,15 +1900,9 @@
   fast-levenshtein@2.0.6:
     resolution: {integrity: sha512-DCXu6Ifhqcks7TZKY3Hxp3y6qphY5SJZmrWMDrKcERSOXWQdMhU9Ig/PYrzyw/ul9jOIyh0N4M0tbC5hodg8dw==}
 
-<<<<<<< HEAD
-=======
   fast-uri@3.1.0:
     resolution: {integrity: sha512-iPeeDKJSWf4IEOasVVrknXpaBV0IApz/gp7S2bb7Z4Lljbl2MGJRqInZiUrQwV16cpzw/D3S5j5Julj/gT52AA==}
 
-  fastq@1.19.1:
-    resolution: {integrity: sha512-GwLTyxkCXjXbxqIhTsMI2Nui8huMPtnxg7krajPJAjnEG/iiOS7i+zCtWGZR9G0NBKbXKh6X9m9UIsYX/N6vvQ==}
-
->>>>>>> 83f38e2c
   fdir@6.5.0:
     resolution: {integrity: sha512-tIbYtZbucOs0BRGqPJkshJUYdL+SDH7dVM8gjy+ERp3WAUjLEFJE+02kanyHtwjWOnwrKYBiwAmM0p4kLJAnXg==}
     engines: {node: '>=12.0.0'}
@@ -3906,9 +3895,6 @@
 
   '@popperjs/core@2.11.8': {}
 
-<<<<<<< HEAD
-  '@rolldown/pluginutils@1.0.0-beta.53': {}
-=======
   '@redocly/ajv@8.17.1':
     dependencies:
       fast-deep-equal: 3.1.3
@@ -3932,8 +3918,7 @@
     transitivePeerDependencies:
       - supports-color
 
-  '@rolldown/pluginutils@1.0.0-beta.43': {}
->>>>>>> 83f38e2c
+  '@rolldown/pluginutils@1.0.0-beta.53': {}
 
   '@rollup/pluginutils@5.3.0(rollup@4.52.5)':
     dependencies:
@@ -4270,36 +4255,21 @@
 
   '@typescript-eslint/parser@8.50.0(eslint@9.39.2)(typescript@5.9.3)':
     dependencies:
-<<<<<<< HEAD
       '@typescript-eslint/scope-manager': 8.50.0
       '@typescript-eslint/types': 8.50.0
       '@typescript-eslint/typescript-estree': 8.50.0(typescript@5.9.3)
       '@typescript-eslint/visitor-keys': 8.50.0
-      debug: 4.4.3
+      debug: 4.4.3(supports-color@10.2.2)
       eslint: 9.39.2
-=======
-      '@typescript-eslint/scope-manager': 8.46.2
-      '@typescript-eslint/types': 8.46.2
-      '@typescript-eslint/typescript-estree': 8.46.2(typescript@5.9.3)
-      '@typescript-eslint/visitor-keys': 8.46.2
-      debug: 4.4.3(supports-color@10.2.2)
-      eslint: 9.38.0
->>>>>>> 83f38e2c
       typescript: 5.9.3
     transitivePeerDependencies:
       - supports-color
 
   '@typescript-eslint/project-service@8.50.0(typescript@5.9.3)':
     dependencies:
-<<<<<<< HEAD
       '@typescript-eslint/tsconfig-utils': 8.50.0(typescript@5.9.3)
       '@typescript-eslint/types': 8.50.0
-      debug: 4.4.3
-=======
-      '@typescript-eslint/tsconfig-utils': 8.46.2(typescript@5.9.3)
-      '@typescript-eslint/types': 8.46.2
       debug: 4.4.3(supports-color@10.2.2)
->>>>>>> 83f38e2c
       typescript: 5.9.3
     transitivePeerDependencies:
       - supports-color
@@ -4315,19 +4285,11 @@
 
   '@typescript-eslint/type-utils@8.50.0(eslint@9.39.2)(typescript@5.9.3)':
     dependencies:
-<<<<<<< HEAD
       '@typescript-eslint/types': 8.50.0
       '@typescript-eslint/typescript-estree': 8.50.0(typescript@5.9.3)
       '@typescript-eslint/utils': 8.50.0(eslint@9.39.2)(typescript@5.9.3)
-      debug: 4.4.3
+      debug: 4.4.3(supports-color@10.2.2)
       eslint: 9.39.2
-=======
-      '@typescript-eslint/types': 8.46.2
-      '@typescript-eslint/typescript-estree': 8.46.2(typescript@5.9.3)
-      '@typescript-eslint/utils': 8.46.2(eslint@9.38.0)(typescript@5.9.3)
-      debug: 4.4.3(supports-color@10.2.2)
-      eslint: 9.38.0
->>>>>>> 83f38e2c
       ts-api-utils: 2.1.0(typescript@5.9.3)
       typescript: 5.9.3
     transitivePeerDependencies:
@@ -4337,21 +4299,11 @@
 
   '@typescript-eslint/typescript-estree@8.50.0(typescript@5.9.3)':
     dependencies:
-<<<<<<< HEAD
       '@typescript-eslint/project-service': 8.50.0(typescript@5.9.3)
       '@typescript-eslint/tsconfig-utils': 8.50.0(typescript@5.9.3)
       '@typescript-eslint/types': 8.50.0
       '@typescript-eslint/visitor-keys': 8.50.0
-      debug: 4.4.3
-=======
-      '@typescript-eslint/project-service': 8.46.2(typescript@5.9.3)
-      '@typescript-eslint/tsconfig-utils': 8.46.2(typescript@5.9.3)
-      '@typescript-eslint/types': 8.46.2
-      '@typescript-eslint/visitor-keys': 8.46.2
       debug: 4.4.3(supports-color@10.2.2)
-      fast-glob: 3.3.3
-      is-glob: 4.0.3
->>>>>>> 83f38e2c
       minimatch: 9.0.5
       semver: 7.7.3
       tinyglobby: 0.2.15
@@ -5128,13 +5080,8 @@
 
   eslint-import-resolver-typescript@4.4.4(eslint-plugin-import@2.32.0)(eslint@9.39.2):
     dependencies:
-<<<<<<< HEAD
-      debug: 4.4.3
+      debug: 4.4.3(supports-color@10.2.2)
       eslint: 9.39.2
-=======
-      debug: 4.4.3(supports-color@10.2.2)
-      eslint: 9.38.0
->>>>>>> 83f38e2c
       eslint-import-context: 0.1.9(unrs-resolver@1.11.1)
       get-tsconfig: 4.13.0
       is-bun-module: 2.0.0
@@ -5307,15 +5254,8 @@
 
   fast-levenshtein@2.0.6: {}
 
-<<<<<<< HEAD
-=======
   fast-uri@3.1.0: {}
 
-  fastq@1.19.1:
-    dependencies:
-      reusify: 1.1.0
-
->>>>>>> 83f38e2c
   fdir@6.5.0(picomatch@4.0.3):
     optionalDependencies:
       picomatch: 4.0.3
