import { useEffect } from "react";
import {
  createHashRouter,
  Navigate,
  Outlet,
  useParams,
  useNavigate,
} from "react-router-dom";

import { ActivityBarLayout } from "./app/components/ActivityBarLayout";
import { ScanJobsPanel } from "./app/scanJobs/ScanJobsPanel";
import { ScanResultPanel } from "./app/scanResults/ScanResultPanel";
<<<<<<< HEAD
import { ScannerPanel } from "./app/scans/ScannerPanel";
import { TranscriptsPanel } from "./app/transcripts/TranscriptsPanel";
=======
import { ScansPanel } from "./app/scans/ScansPanel";
>>>>>>> e3a72ffd
import { AppErrorBoundary } from "./AppErrorBoundary";
import {
  kScansRouteUrlPattern,
  kScansWithPathRouteUrlPattern,
  kScanRouteUrlPattern,
  isValidScanPath,
  getRelativePathFromParams,
  parseScanResultPath,
  kTranscriptsRouteUrlPattern,
} from "./router/url";
import { useStore } from "./state/store";
import { getEmbeddedScanState } from "./utils/embeddedState";

// Create a layout component that handles embedded state and tracks route changes
const AppLayout = () => {
  const navigate = useNavigate();
  const setResultsDir = useStore((state) => state.setResultsDir);
  const resultsDir = useStore((state) => state.resultsDir);
  const selectedScanner = useStore((state) => state.selectedScanner);
  const setSingleFileMode = useStore((state) => state.setSingleFileMode);
  const hasInitializedEmbeddedData = useStore(
    (state) => state.hasInitializedEmbeddedData
  );
  const hasInitializedRouting = useStore(
    (state) => state.hasInitializedRouting
  );
  const selectedScanResult = useStore((state) => state.selectedScanResult);
  const selectedScanLocation = useStore((state) => state.selectedScanLocation);
  const setSelectedScanner = useStore((state) => state.setSelectedScanner);
  const setHasInitializedEmbeddedData = useStore(
    (state) => state.setHasInitializedEmbeddedData
  );
  const setHasInitializedRouting = useStore(
    (state) => state.setHasInitializedRouting
  );

  const hasRestoredState =
    resultsDir !== undefined && selectedScanner !== undefined;

  useEffect(() => {
    if (hasInitializedEmbeddedData) {
      return;
    }

    // Check for embedded state on initial load
    const embeddedState = getEmbeddedScanState();
    if (embeddedState && !hasRestoredState) {
      const { dir, scan, scanner } = embeddedState;

      // Set the results directory in the store
      setResultsDir(dir);
      setSingleFileMode(true);
      if (scanner) {
        setSelectedScanner(scanner);
      }

      // Navigate to the scan
      void navigate(`/scan/${scan}`, { replace: true });
    }

    setHasInitializedEmbeddedData(true);
  }, [
    navigate,
    hasInitializedEmbeddedData,
    setSingleFileMode,
    setHasInitializedEmbeddedData,
    setResultsDir,
    setSelectedScanner,
    hasRestoredState,
  ]);

  // Handle state-driven navigation on initial load
  useEffect(() => {
    // Only run once on initial mount, after embedded state is handled
    if (hasInitializedRouting) {
      return;
    }

    // Get current path (remove leading '#' from hash)
    const currentPath = window.location.hash.slice(1);
    const isDefaultRoute =
      currentPath === "/" || currentPath === "/scans" || currentPath === "";

    // If we're on a default route and have persisted state, navigate to the appropriate view
    if (isDefaultRoute && selectedScanLocation) {
      if (selectedScanResult) {
        // Navigate to scan result view
        void navigate(`/scan/${selectedScanLocation}/${selectedScanResult}`, {
          replace: true,
        });
      } else {
        // Navigate to scanner view
        void navigate(`/scan/${selectedScanLocation}`, { replace: true });
      }
    }

    // Mark routing as initialized
    setHasInitializedRouting(true);
  }, [
    hasInitializedEmbeddedData,
    hasInitializedRouting,
    selectedScanner,
    selectedScanLocation,
    selectedScanResult,
    navigate,
    setHasInitializedRouting,
  ]);

  return (
    <AppErrorBoundary>
      <ActivityBarLayout>
        <Outlet />
      </ActivityBarLayout>
    </AppErrorBoundary>
  );
};

// Wrapper component that validates scan path before rendering
const ScanOrScanResultsRoute = () => {
  const params = useParams<{ "*": string }>();
  const relativePath = getRelativePathFromParams(params);

  // Parse the path to check if it contains a scan result UUID
  const { scanResultUuid } = parseScanResultPath(relativePath);

  // If there's a scan result UUID, render the ScanResultPanel
  if (scanResultUuid) {
    return <ScanResultPanel />;
  }

  // Validate that the path ends with the correct scan_id pattern
  if (!isValidScanPath(relativePath)) {
    // Redirect to /scans preserving the path structure
    return <Navigate to={`/scans/${relativePath}`} replace />;
  }

  return <ScansPanel />;
};

export const AppRouter = createHashRouter(
  [
    {
      path: "/",
      element: <AppLayout />,
      children: [
        {
          index: true,
          element: <Navigate to="/scans" replace />,
        },
        {
          path: kScansRouteUrlPattern,
          element: <ScanJobsPanel />,
        },
        {
          path: kScansWithPathRouteUrlPattern,
          element: <ScanJobsPanel />,
        },
        {
          path: kScanRouteUrlPattern,
          element: <ScanOrScanResultsRoute />,
        },
        {
          path: kTranscriptsRouteUrlPattern,
          element: <TranscriptsPanel />,
        },
      ],
    },
    {
      path: "*",
      element: <Navigate to="/scans" replace />,
    },
  ],
  { basename: "" }
);<|MERGE_RESOLUTION|>--- conflicted
+++ resolved
@@ -10,12 +10,8 @@
 import { ActivityBarLayout } from "./app/components/ActivityBarLayout";
 import { ScanJobsPanel } from "./app/scanJobs/ScanJobsPanel";
 import { ScanResultPanel } from "./app/scanResults/ScanResultPanel";
-<<<<<<< HEAD
-import { ScannerPanel } from "./app/scans/ScannerPanel";
+import { ScansPanel } from "./app/scans/ScansPanel";
 import { TranscriptsPanel } from "./app/transcripts/TranscriptsPanel";
-=======
-import { ScansPanel } from "./app/scans/ScansPanel";
->>>>>>> e3a72ffd
 import { AppErrorBoundary } from "./AppErrorBoundary";
 import {
   kScansRouteUrlPattern,
