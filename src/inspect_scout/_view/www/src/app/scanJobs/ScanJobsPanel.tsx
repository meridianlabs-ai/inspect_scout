--- conflicted
+++ resolved
@@ -6,13 +6,8 @@
 import { LoadingBar } from "../../components/LoadingBar";
 import { useStore } from "../../state/store";
 import { Footer } from "../components/Footer";
-<<<<<<< HEAD
 import { ScansNavbar } from "../components/ScansNavbar";
-import { useServerScans } from "../server/hooks";
-=======
-import { Navbar } from "../components/Navbar";
 import { useServerScansDir, useServerScans } from "../server/hooks";
->>>>>>> af0aa0c2
 
 import { ScanJobGrid } from "./ScanJobGrid";
 import styles from "./ScanJobsPanel.module.css";
@@ -31,13 +26,8 @@
 
   return (
     <div className={clsx(styles.container)}>
-<<<<<<< HEAD
       <ScansNavbar bordered={false} />
       <LoadingBar loading={!!loading} />
-=======
-      <Navbar bordered={false} resultsDir={resultsDir} />
-      <ActivityBar animating={loading} />
->>>>>>> af0aa0c2
       <ExtendedFindProvider>
         {error && (
           <ErrorPanel
