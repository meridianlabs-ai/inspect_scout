import { clsx } from "clsx";
import { FC, useCallback, useEffect, useMemo } from "react";
import { useParams, useSearchParams } from "react-router-dom";

import { ExtendedFindProvider } from "../../components/ExtendedFindProvider";
import JSONPanel from "../../components/JsonPanel";
import { LoadingBar } from "../../components/LoadingBar";
import { TabPanel, TabSet } from "../../components/TabSet";
import {
  getRelativePathFromParams,
  getScannerParam,
  parseScanResultPath,
} from "../../router/url";
import { useStore } from "../../state/store";
import { EventNode, EventType } from "../../transcript/types";
import { ApplicationIcons } from "../appearance/icons";
import { ScansNavbar } from "../components/ScansNavbar";
import { ToolButton } from "../components/ToolButton";
<<<<<<< HEAD
import { useSelectedResultsRow } from "../hooks";
=======
import {
  useSelectedScanResultData,
  useSelectedScanResultInputData,
} from "../hooks";
>>>>>>> e3a72ffd
import {
  useServerScans,
  useServerScan,
  useServerScanDataframe,
  useServerScanDataframeInput,
} from "../server/hooks";

import { ErrorPanel } from "./error/ErrorPanel";
import { InfoPanel } from "./info/InfoPanel";
import { MetadataPanel } from "./metadata/MetadataPanel";
import { ResultPanel } from "./result/ResultPanel";
import { ScanResultHeader } from "./ScanResultHeader";
import { ScanResultNav } from "./ScanResultNav";
import styles from "./ScanResultPanel.module.css";
import { TranscriptPanel } from "./transcript/TranscriptPanel";

const kTabIdResult = "Result";
const kTabIdError = "Error";
const kTabIdInput = "Input";
const kTabIdInfo = "Info";
const kTabIdJson = "JSON";
const kTabIdTranscript = "transcript";
const kTabIdMetadata = "Metadata";

export const ScanResultPanel: FC = () => {
  // Url data
  const params = useParams<{ "*": string }>();
  const relativePath = getRelativePathFromParams(params);
  const { scanResultUuid } = parseScanResultPath(relativePath);
  const [searchParams, setSearchParams] = useSearchParams();

  // Required server data
  useServerScans();
  useServerScan();
  useServerScanDataframe();
  useServerScanDataframeInput();

  // Sync URL query param with store state
  const setSelectedScanner = useStore((state) => state.setSelectedScanner);
  useEffect(() => {
    const scannerParam = getScannerParam(searchParams);
    if (scannerParam) {
      setSelectedScanner(scannerParam);
    }
  }, [searchParams, setSelectedScanner]);

  const loading = useStore((state) => state.loading);
  const selectedTab = useStore((state) => state.selectedResultTab);
  const visibleScannerResults = useStore(
    (state) => state.visibleScannerResults
  );

  const setSelectedResultTab = useStore((state) => state.setSelectedResultTab);
  const { data: selectedResult, isLoading: resultLoading } =
    useSelectedScanResultData(scanResultUuid);

  const status = useStore((state) => state.selectedScanStatus);
<<<<<<< HEAD
=======
  const inputData = useSelectedScanResultInputData();
>>>>>>> e3a72ffd

  // Sync URL tab parameter with store on mount and URL changes
  useEffect(() => {
    const tabParam = searchParams.get("tab");
    if (tabParam) {
      // Valid tab IDs
      const validTabs = [
        kTabIdResult,
        kTabIdInput,
        kTabIdInfo,
        kTabIdJson,
        kTabIdTranscript,
      ];
      if (validTabs.includes(tabParam)) {
        setSelectedResultTab(tabParam);
      }
    }
  }, [searchParams, setSelectedResultTab]);

  const handleTabChange = (tabId: string) => {
    setSelectedResultTab(tabId);
    const newParams = new URLSearchParams(searchParams);
    newParams.set("tab", tabId);
    setSearchParams(newParams);
  };

  const showEvents = useMemo(() => {
    if (!selectedResult?.scanEvents) {
      return false;
    }

    const hasNonSpanEvents = selectedResult.scanEvents.some((event) => {
      return event.event !== "span_begin" && event.event !== "span_end";
    });

    return hasNonSpanEvents;
  }, [selectedResult?.scanEvents]);

  const hasError =
    selectedResult?.scanError !== undefined &&
    selectedResult?.scanError !== null;

  const highlightLabeled = useStore((state) => state.highlightLabeled);
  const setHighlightLabeled = useStore((state) => state.setHighlightLabeled);
  const toggleHighlightLabeled = useCallback(() => {
    setHighlightLabeled(!highlightLabeled);
  }, [highlightLabeled, setHighlightLabeled]);

  const tools = useMemo(() => {
    if (
      selectedTab === kTabIdInput &&
      selectedResult?.inputType === "transcript" &&
      selectedResult?.messageReferences.length > 0
    ) {
      return [
        <ToolButton
          icon={ApplicationIcons.highlight}
          key="highlight-labeled"
          latched={!!highlightLabeled}
          onClick={toggleHighlightLabeled}
          label="Highlight Refs"
        />,
      ];
    } else {
      return [];
    }
  }, [highlightLabeled, toggleHighlightLabeled, selectedTab, selectedResult]);

  return (
    <div className={clsx(styles.root)}>
<<<<<<< HEAD
      <ScansNavbar>
        {visibleScannerResults.length > 0 && <ScanResultNav />}
      </ScansNavbar>
      <LoadingBar loading={!!loading || resultLoading} />
      <ScanResultHeader result={selectedResult} status={status} />
=======
      <Navbar>{visibleScannerResults.length > 0 && <ScanResultNav />}</Navbar>
      <ActivityBar animating={!!loading || resultLoading} />
      <ScanResultHeader inputData={inputData} scan={status} />
>>>>>>> e3a72ffd
      {selectedResult && (
        <ExtendedFindProvider>
          <TabSet
            id={"scan-result-tabs"}
            type="pills"
            tabPanelsClassName={clsx(styles.tabSet)}
            tabControlsClassName={clsx(styles.tabControl)}
            className={clsx(styles.tabs)}
            tools={tools}
          >
            {hasError ? (
              <TabPanel
                id={kTabIdError}
                selected={
                  selectedTab === kTabIdError || selectedTab === undefined
                }
                title="Error"
                onSelected={() => {
                  handleTabChange(kTabIdError);
                }}
              >
                <ErrorPanel
                  error={selectedResult.scanError}
                  traceback={selectedResult.scanErrorTraceback}
                />
              </TabPanel>
            ) : undefined}
            {!hasError ? (
              <TabPanel
                id={kTabIdResult}
                selected={
                  selectedTab === kTabIdResult ||
                  (!hasError && selectedTab === undefined)
                }
                title="Result"
                scrollable={false}
                onSelected={() => {
                  handleTabChange(kTabIdResult);
                }}
                className={styles.fullHeight}
              >
                <ResultPanel resultData={selectedResult} />
              </TabPanel>
            ) : undefined}
            {showEvents ? (
              <TabPanel
                id={kTabIdTranscript}
                selected={selectedTab === kTabIdTranscript}
                title="Events"
                onSelected={() => {
                  handleTabChange(kTabIdTranscript);
                }}
              >
                <TranscriptPanel
                  id="scan-transcript"
                  resultData={selectedResult}
                  nodeFilter={skipScanSpan}
                />
              </TabPanel>
            ) : undefined}
            <TabPanel
              id={kTabIdMetadata}
              selected={selectedTab === kTabIdMetadata}
              title="Metadata"
              onSelected={() => {
                handleTabChange(kTabIdMetadata);
              }}
            >
              <MetadataPanel resultData={selectedResult} />
            </TabPanel>
            <TabPanel
              id={kTabIdInfo}
              selected={selectedTab === kTabIdInfo}
              title="Info"
              onSelected={() => {
                handleTabChange(kTabIdInfo);
              }}
            >
              <InfoPanel resultData={selectedResult} />
            </TabPanel>
            <TabPanel
              id={kTabIdJson}
              selected={selectedTab === kTabIdJson}
              title="JSON"
              onSelected={() => {
                handleTabChange(kTabIdJson);
              }}
            >
              <JSONPanel
                id="scan-result-json-contents"
                data={selectedResult}
                simple={true}
                className={styles.json}
              />
            </TabPanel>
          </TabSet>
        </ExtendedFindProvider>
      )}
    </div>
  );
};

const skipScanSpan = (
  nodes: EventNode<EventType>[]
): EventNode<EventType>[] => {
  if (nodes.length === 1 && nodes[0]?.event.event === "span_begin") {
    return nodes[0].children;
  }
  return nodes;
};<|MERGE_RESOLUTION|>--- conflicted
+++ resolved
@@ -16,14 +16,10 @@
 import { ApplicationIcons } from "../appearance/icons";
 import { ScansNavbar } from "../components/ScansNavbar";
 import { ToolButton } from "../components/ToolButton";
-<<<<<<< HEAD
-import { useSelectedResultsRow } from "../hooks";
-=======
 import {
   useSelectedScanResultData,
   useSelectedScanResultInputData,
 } from "../hooks";
->>>>>>> e3a72ffd
 import {
   useServerScans,
   useServerScan,
@@ -81,10 +77,7 @@
     useSelectedScanResultData(scanResultUuid);
 
   const status = useStore((state) => state.selectedScanStatus);
-<<<<<<< HEAD
-=======
   const inputData = useSelectedScanResultInputData();
->>>>>>> e3a72ffd
 
   // Sync URL tab parameter with store on mount and URL changes
   useEffect(() => {
@@ -155,17 +148,11 @@
 
   return (
     <div className={clsx(styles.root)}>
-<<<<<<< HEAD
       <ScansNavbar>
         {visibleScannerResults.length > 0 && <ScanResultNav />}
       </ScansNavbar>
       <LoadingBar loading={!!loading || resultLoading} />
-      <ScanResultHeader result={selectedResult} status={status} />
-=======
-      <Navbar>{visibleScannerResults.length > 0 && <ScanResultNav />}</Navbar>
-      <ActivityBar animating={!!loading || resultLoading} />
       <ScanResultHeader inputData={inputData} scan={status} />
->>>>>>> e3a72ffd
       {selectedResult && (
         <ExtendedFindProvider>
           <TabSet
