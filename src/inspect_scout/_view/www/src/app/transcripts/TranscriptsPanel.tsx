--- conflicted
+++ resolved
@@ -21,6 +21,7 @@
     (state) => state.setUserTranscriptsDir
   );
   const resolvedTranscriptDir = userTranscriptsDir || transcriptDir;
+  console.log({ resolvedTranscriptDir });
 
   // Filtering
   const columnFilters =
@@ -59,16 +60,12 @@
           }}
         />
       )}
-<<<<<<< HEAD
-      {!hasError && (
+      {!error && (
         <TranscriptsGrid
           transcripts={transcripts}
           transcriptsDir={resolvedTranscriptDir}
         />
       )}
-=======
-      {!error && <TranscriptsGrid transcripts={transcripts} />}
->>>>>>> 1b7e0467
       <Footer
         id={"transcripts-footer"}
         itemCount={transcripts?.length || 0}
