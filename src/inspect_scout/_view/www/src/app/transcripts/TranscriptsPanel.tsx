--- conflicted
+++ resolved
@@ -5,12 +5,9 @@
 import { LoadingBar } from "../../components/LoadingBar";
 import { NoContentsPanel } from "../../components/NoContentsPanel";
 import { useStore } from "../../state/store";
-<<<<<<< HEAD
+import { TranscriptInfo } from "../../types";
 import { basename, dirname } from "../../utils/path";
 import { BreadCrumbs } from "../components/BreadCrumbs";
-=======
-import { TranscriptInfo } from "../../types";
->>>>>>> 3665215d
 import { Footer } from "../components/Footer";
 import { TranscriptsNavbar } from "../components/TranscriptsNavbar";
 import { useServerTranscripts, useServerTranscriptsDir } from "../server/hooks";
