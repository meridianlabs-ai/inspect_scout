import { EventType } from "../transcript/types";
import { ModelUsage, Transcript } from "../types";
import {
  JsonValue,
  ChatMessageSystem,
  ChatMessageUser,
  ChatMessageAssistant,
  ChatMessageTool,
  Events,
  Messages,
} from "../types/log";

export interface ScanResultInputData {
  input: Input;
  inputType: InputType;
}

export type Input = Transcript | Messages | Events | MessageType | EventType;

export type InputType =
  | "transcript"
  | "message"
  | "messages"
  | "event"
  | "events";

<<<<<<< HEAD
export interface ScanResultInputData {
  input: Input;
  inputType: InputType;
}

export interface SortColumn {
  column: string;
  direction: "asc" | "desc";
}

export type ErrorScope =
  | "scanjobs"
  | "scanner"
  | "dataframe"
  | "dataframe_input"
  | "transcripts";

export type ResultGroup = "source" | "label" | "id" | "epoch" | "none";

export type ValueType =
  | "boolean"
  | "number"
  | "string"
  | "array"
  | "object"
  | "null";

=======
>>>>>>> e3a72ffd
export interface ScanResultSummary {
  // Basic Info
  uuid?: string;
  explanation?: string;
  label?: string;
  timestamp?: Date;

  // Input
  inputType: InputType;

  // Refs
  eventReferences: ScanResultReference[];
  messageReferences: ScanResultReference[];

  // Validation
  validationResult: boolean | Record<string, boolean>;
  validationTarget: boolean | Record<string, boolean>;

  // Value
  value: string | boolean | number | null | unknown[] | object;
  valueType: ValueType;

  // Scan metadata
  scanError?: string;
  scanErrorRefusal?: boolean;

  // Transcript info
  transcriptSourceId: string;
  transcriptTaskSet?: string;
  transcriptTaskId?: string | number;
  transcriptTaskRepeat?: number;
  transcriptModel?: string;
  transcriptMetadata: Record<string, JsonValue>;
}

// Base interface with common properties
export interface ScanResultData extends ScanResultSummary {
  answer?: string;
  inputIds: string[];
  metadata: Record<string, JsonValue>;
  scanError?: string;
  scanErrorTraceback?: string;
  scanErrorRefusal?: boolean;
  scanEvents: Events;
  scanId: string;
  scanMetadata: Record<string, JsonValue>;
  scanModelUsage: Record<string, ModelUsage>;
  scanTags: string[];
  scanTotalTokens: number;
  scannerFile: string;
  scannerKey: string;
  scannerName: string;
  scannerParams: Record<string, JsonValue>;
  transcriptId: string;
  transcriptSourceUri: string;

  transcriptDate?: Date;
  transcriptAgent?: string;
  transcriptAgentArgs?: Record<string, unknown>;
  transcriptScore?: JsonValue;
  transcriptSuccess?: boolean;
  transcriptTotalTime?: number;
  transcroptTotalTokens?: number;
  transcriptError?: string;
  transcriptLimit?: string;
}

export interface ScanResultReference {
  type: "message" | "event";
  id: string;
  cite?: string;
}

export type MessageType =
  | ChatMessageSystem
  | ChatMessageUser
  | ChatMessageAssistant
  | ChatMessageTool;

export interface SortColumn {
  column: string;
  direction: "asc" | "desc";
}

export type ErrorScope =
  | "scanjobs"
  | "scanner"
  | "dataframe"
  | "dataframe_input";

export type ResultGroup =
  | "source"
  | "label"
  | "id"
  | "epoch"
  | "model"
  | "none";

export type ValueType =
  | "boolean"
  | "number"
  | "string"
  | "array"
  | "object"
  | "null";

// Type guard functions for value types
export function isStringValue(
  result: ScanResultSummary
): result is ScanResultSummary & { valueType: "string"; value: string } {
  return result.valueType === "string";
}

export function isNumberValue(
  result: ScanResultSummary
): result is ScanResultSummary & { valueType: "number"; value: number } {
  return result.valueType === "number";
}

export function isBooleanValue(
  result: ScanResultSummary
): result is ScanResultSummary & { valueType: "boolean"; value: boolean } {
  return result.valueType === "boolean";
}

export function isNullValue(
  result: ScanResultSummary
): result is ScanResultSummary & { valueType: "null"; value: null } {
  return result.valueType === "null";
}

export function isArrayValue(
  result: ScanResultSummary
): result is ScanResultSummary & { valueType: "array"; value: unknown[] } {
  return result.valueType === "array";
}

export function isObjectValue(
  result: ScanResultSummary
): result is ScanResultSummary & { valueType: "object"; value: object } {
  return result.valueType === "object";
}

// Type guard functions for DataFrameInput
export function isTranscriptInput(
  input: ScanResultInputData
): input is ScanResultInputData & {
  inputType: "transcript";
  input: Transcript;
} {
  return input.inputType === "transcript";
}

export function isMessageInput(
  input: ScanResultInputData
): input is ScanResultInputData & { inputType: "message"; input: MessageType } {
  return input.inputType === "message";
}

export function isMessagesInput(
  input: ScanResultInputData
): input is ScanResultInputData & { inputType: "messages"; input: Messages } {
  return input.inputType === "messages";
}

export function isEventInput(
  input: ScanResultInputData
): input is ScanResultInputData & { inputType: "event"; input: EventType } {
  return input.inputType === "event";
}

export function isEventsInput(
  input: ScanResultInputData
): input is ScanResultInputData & { inputType: "events"; input: Events } {
  return input.inputType === "events";
}<|MERGE_RESOLUTION|>--- conflicted
+++ resolved
@@ -24,36 +24,6 @@
   | "event"
   | "events";
 
-<<<<<<< HEAD
-export interface ScanResultInputData {
-  input: Input;
-  inputType: InputType;
-}
-
-export interface SortColumn {
-  column: string;
-  direction: "asc" | "desc";
-}
-
-export type ErrorScope =
-  | "scanjobs"
-  | "scanner"
-  | "dataframe"
-  | "dataframe_input"
-  | "transcripts";
-
-export type ResultGroup = "source" | "label" | "id" | "epoch" | "none";
-
-export type ValueType =
-  | "boolean"
-  | "number"
-  | "string"
-  | "array"
-  | "object"
-  | "null";
-
-=======
->>>>>>> e3a72ffd
 export interface ScanResultSummary {
   // Basic Info
   uuid?: string;
@@ -142,7 +112,8 @@
   | "scanjobs"
   | "scanner"
   | "dataframe"
-  | "dataframe_input";
+  | "dataframe_input"
+  | "transcripts";
 
 export type ResultGroup =
   | "source"
