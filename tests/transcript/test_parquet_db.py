--- conflicted
+++ resolved
@@ -792,7 +792,6 @@
 
 
 @pytest.mark.asyncio
-<<<<<<< HEAD
 async def test_indexed_database_isolation(test_location: Path) -> None:
     """Test that indexed databases are isolated - each database only sees its own index.
 
@@ -800,36 +799,6 @@
     opening a database from a specific location only sees that database's transcripts.
     """
     # Create subdirectories for separate databases
-=======
-async def test_file_uri_discovery(test_location: Path) -> None:
-    """Test that parquet files are discovered when location is a file: URI."""
-    # Create and populate database using regular path
-    db = ParquetTranscriptsDB(str(test_location))
-    await db.connect()
-    transcripts = [
-        create_sample_transcript(id=f"uri-{i}", metadata={"index": i}) for i in range(3)
-    ]
-    await db.insert(transcripts)
-    await db.disconnect()
-
-    # Now create a new database using file: URI
-    file_uri = test_location.as_uri()  # Converts to file:///path/to/dir
-    db_uri = ParquetTranscriptsDB(file_uri)
-    await db_uri.connect()
-
-    try:
-        # Should discover and read all transcripts
-        transcript_ids = await db_uri.transcript_ids([], None)
-        assert len(transcript_ids) == 3
-    finally:
-        await db_uri.disconnect()
-
-
-@pytest.mark.asyncio
-async def test_recursive_discovery(test_location: Path) -> None:
-    """Test that parquet files in subdirectories are discovered and read correctly."""
-    # Create subdirectories
->>>>>>> 626cdcee
     subdir1 = test_location / "batch1"
     subdir2 = test_location / "batch2" / "nested"
     subdir1.mkdir(parents=True)
@@ -897,6 +866,30 @@
     sub2_results = [info async for info in db_sub2.select([], None, False)]
     assert all(info.metadata.get("location") == "subdir2" for info in sub2_results)
     await db_sub2.disconnect()
+
+
+async def test_file_uri_discovery(test_location: Path) -> None:
+    """Test that parquet files are discovered when location is a file: URI."""
+    # Create and populate database using regular path
+    db = ParquetTranscriptsDB(str(test_location))
+    await db.connect()
+    transcripts = [
+        create_sample_transcript(id=f"uri-{i}", metadata={"index": i}) for i in range(3)
+    ]
+    await db.insert(transcripts)
+    await db.disconnect()
+
+    # Now create a new database using file: URI
+    file_uri = test_location.as_uri()  # Converts to file:///path/to/dir
+    db_uri = ParquetTranscriptsDB(file_uri)
+    await db_uri.connect()
+
+    try:
+        # Should discover and read all transcripts
+        transcript_ids = await db_uri.transcript_ids([], None)
+        assert len(transcript_ids) == 3
+    finally:
+        await db_uri.disconnect()
 
 
 # RecordBatchReader Tests
